from pydispix import churches  # noqa: F401: F401
from pydispix.autodraw import AutoDrawer  # noqa: F401
from pydispix.canvas import Canvas, Pixel  # noqa: F401
from pydispix.church import ChurchClient  # noqa: F401
from pydispix.client import Client  # noqa: F401
from pydispix.color import Color, Colour, parse_color, parse_colour  # noqa: F401
from pydispix.log import setup_logging
<<<<<<< HEAD
from pydispix.multiplex import MultiAutoDrawer, MultiClient  # noqa: F401
=======
>>>>>>> 395c83b8
from pydispix.ratelimits import RateLimitedEndpoint, RateLimiter  # noqa: F401

setup_logging()<|MERGE_RESOLUTION|>--- conflicted
+++ resolved
@@ -5,10 +5,7 @@
 from pydispix.client import Client  # noqa: F401
 from pydispix.color import Color, Colour, parse_color, parse_colour  # noqa: F401
 from pydispix.log import setup_logging
-<<<<<<< HEAD
-from pydispix.multiplex import MultiAutoDrawer, MultiClient  # noqa: F401
-=======
->>>>>>> 395c83b8
+from pydispix.multiplexing import MultiAutoDrawer, MultiClient  # noqa: F401
 from pydispix.ratelimits import RateLimitedEndpoint, RateLimiter  # noqa: F401
 
 setup_logging()