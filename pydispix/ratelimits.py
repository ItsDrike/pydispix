import asyncio
import logging
<<<<<<< HEAD
import sys
from collections import defaultdict
import requests
=======
>>>>>>> 09d24dfa
from requests.models import CaseInsensitiveDict

logger = logging.getLogger('pydispix')


class RateLimitedEndpoint:
    def __init__(self, endpoint: str, default_delay: int = 0):
        self.endpoint = endpoint

        self.requests_limit = None          # Total number of requests before reset time wait
        self.requests_period = None         # Period we have for making `self.requests_limit` requests
        self.remaining_requests = 1         # Remaining number of requests before reset time wait
        self.reset_time = 0                 # How much time to wait on reset
        self.cooldown_time = 0              # Some endpoints force longer cooldown times
        self.default_delay = default_delay  # If no other limit is found, how long should we wait
        self.anti_spam_delay = 0            # This is hit when multiple tokens are used

    def update_from_headers(self, headers: CaseInsensitiveDict[str]):
        # Static values for given endpoint
        if "requests-limit" in headers:
            self.requests_limit = int(headers["requests-limit"])
        if "requests-period" in headers:
            self.requests_period = float(headers["requests-period"])

        # Current values for given endpoint
        self.remaining_requests = int(headers.get('requests-remaining', 1))
        self.reset_time = float(headers.get('requests-reset', 0))
        self.cooldown_time = float(headers.get('cooldown-reset', 0))
        self.anti_spam_delay = float(headers.get('retry-after', 0))

        logger.debug(
            f"Rates updated for {self.endpoint}: {self.remaining_requests=}, {self.reset_time=}, "
            f"{self.cooldown_time=}, {self.anti_spam_delay=}"
        )

    def get_wait_time(self):
        if self.anti_spam_delay != 0:
            return self.anti_spam_delay
        if self.cooldown_time != 0:
            return self.cooldown_time
        if self.remaining_requests == 0:
            return self.reset_time

        return self.default_delay

    async def sleep(self, seconds: int, *, show_progress: bool = False):
        # Progress bars shouldn't appear if we're waiting less than 5 seconds
        # it tends to be spammy and doesn't really provide much value
        if not show_progress or seconds < 5:
            return await asyncio.sleep(seconds)

        toolbar_width = 40

        # Setup toolbar
        sys.stdout.write(f"[{' ' * toolbar_width}]")
        sys.stdout.flush()
        sys.stdout.write("\b" * (toolbar_width + 1))  # return to start of line, after '['

        for i in range(toolbar_width):
            await asyncio.sleep(seconds / toolbar_width)
            sys.stdout.write("#")
            sys.stdout.flush()
        sys.stdout.write("]\n")  # this ends the progress bar

    async def wait(self, *, show_progress: bool = False):
        if self.anti_spam_delay != 0:
<<<<<<< HEAD
            logger.warning(f"Sleeping for {self.anti_spam_delay}s, anti-spam cooldown triggered!")
            return await self.sleep(self.anti_spam_delay, show_progress=show_progress)
        if self.cooldown_time != 0:
            logger.info(f"Sleeping {self.cooldown_time}s, on cooldown.")
            return await self.sleep(self.cooldown_time, show_progress=show_progress)
        if self.remaining_requests == 0:
            logger.info(f"Sleeping {self.reset_time}s, on reset.")
            return await self.sleep(self.reset_time, show_progress=show_progress)

        logger.debug(f"Sleeping default delay ({self.default_delay}), {self.remaining_requests} requests remaining.")
        return await self.sleep(self.default_delay, show_progress=show_progress)
=======
            logger.warning(f"Sleeping for {self.anti_spam_delay}s, anti-spam cooldown triggered! ({self.endpoint})")
            return self.sleep(self.anti_spam_delay, show_progress=show_progress)
        if self.cooldown_time != 0:
            logger.warning(f"Sleeping {self.cooldown_time}s, cooldown trigerred! ({self.endpoint})")
            return self.sleep(self.cooldown_time, show_progress=show_progress)
        if self.remaining_requests == 0:
            logger.info(f"Sleeping {self.reset_time}s, on reset. ({self.endpoint})")
            return self.sleep(self.reset_time, show_progress=show_progress)

        logger.debug(f"Sleeping default delay ({self.default_delay}), {self.remaining_requests} requests remaining. ({self.endpoint})")
        return self.sleep(self.default_delay, show_progress=show_progress)
>>>>>>> 09d24dfa


class RateLimiter:
    def __init__(self):
        self.rate_limits = {}

    def update_from_headers(self, endpoint: str, headers: CaseInsensitiveDict[str]):
        self.rate_limits.setdefault(endpoint, RateLimitedEndpoint(endpoint))
        limiter = self.rate_limits[endpoint]
        limiter.update_from_headers(headers)

<<<<<<< HEAD
    async def wait(self, endpoint: str, show_progress: bool = False):
        limiter = self.rate_limits[endpoint]
        await limiter.wait(show_progress=show_progress)


class RateLimitBreached(Exception):
    def __init__(self, *args, response: requests.Response, **kwargs):
        super().__init__(*args, **kwargs)

        # Get time limits from headers with RateLimitedEndpoint
        temp_rate_limit = RateLimitedEndpoint()
        temp_rate_limit.update_from_headers(response.headers)

        self.requests_limit = temp_rate_limit.requests_limit
        self.reset_time = temp_rate_limit.reset_time
        self.remaining_requests = temp_rate_limit.remaining_requests
        self.cooldown_time = temp_rate_limit.cooldown_time

        # Store the expected wait and the original response which trigerred this exception
        self.expected_wait_time = temp_rate_limit.get_wait_time()
        self.response = response

    def __str__(self):
        s = super().__str__()
        s += f"\nresponse={self.response.content}"
        if self.expected_wait_time != 0:
            s += f"\nexpected_wait_time={self.expected_wait_time}"

        return s
=======
    def wait(self, endpoint: str, show_progress: bool = False):
        self.rate_limits.setdefault(endpoint, RateLimitedEndpoint(endpoint))
        limiter = self.rate_limits[endpoint]
        limiter.wait(show_progress=show_progress)
>>>>>>> 09d24dfa
<|MERGE_RESOLUTION|>--- conflicted
+++ resolved
@@ -1,11 +1,6 @@
 import asyncio
 import logging
-<<<<<<< HEAD
 import sys
-from collections import defaultdict
-import requests
-=======
->>>>>>> 09d24dfa
 from requests.models import CaseInsensitiveDict
 
 logger = logging.getLogger('pydispix')
@@ -72,31 +67,17 @@
 
     async def wait(self, *, show_progress: bool = False):
         if self.anti_spam_delay != 0:
-<<<<<<< HEAD
-            logger.warning(f"Sleeping for {self.anti_spam_delay}s, anti-spam cooldown triggered!")
+            logger.warning(f"Sleeping for {self.anti_spam_delay}s, anti-spam cooldown triggered! ({self.endpoint})")
             return await self.sleep(self.anti_spam_delay, show_progress=show_progress)
         if self.cooldown_time != 0:
-            logger.info(f"Sleeping {self.cooldown_time}s, on cooldown.")
+            logger.warning(f"Sleeping {self.cooldown_time}s, cooldown trigerred! ({self.endpoint})")
             return await self.sleep(self.cooldown_time, show_progress=show_progress)
         if self.remaining_requests == 0:
-            logger.info(f"Sleeping {self.reset_time}s, on reset.")
+            logger.info(f"Sleeping {self.reset_time}s, on reset. ({self.endpoint})")
             return await self.sleep(self.reset_time, show_progress=show_progress)
 
-        logger.debug(f"Sleeping default delay ({self.default_delay}), {self.remaining_requests} requests remaining.")
+        logger.debug(f"Sleeping default delay ({self.default_delay}), {self.remaining_requests} requests remaining. ({self.endpoint})")
         return await self.sleep(self.default_delay, show_progress=show_progress)
-=======
-            logger.warning(f"Sleeping for {self.anti_spam_delay}s, anti-spam cooldown triggered! ({self.endpoint})")
-            return self.sleep(self.anti_spam_delay, show_progress=show_progress)
-        if self.cooldown_time != 0:
-            logger.warning(f"Sleeping {self.cooldown_time}s, cooldown trigerred! ({self.endpoint})")
-            return self.sleep(self.cooldown_time, show_progress=show_progress)
-        if self.remaining_requests == 0:
-            logger.info(f"Sleeping {self.reset_time}s, on reset. ({self.endpoint})")
-            return self.sleep(self.reset_time, show_progress=show_progress)
-
-        logger.debug(f"Sleeping default delay ({self.default_delay}), {self.remaining_requests} requests remaining. ({self.endpoint})")
-        return self.sleep(self.default_delay, show_progress=show_progress)
->>>>>>> 09d24dfa
 
 
 class RateLimiter:
@@ -108,39 +89,7 @@
         limiter = self.rate_limits[endpoint]
         limiter.update_from_headers(headers)
 
-<<<<<<< HEAD
     async def wait(self, endpoint: str, show_progress: bool = False):
-        limiter = self.rate_limits[endpoint]
-        await limiter.wait(show_progress=show_progress)
-
-
-class RateLimitBreached(Exception):
-    def __init__(self, *args, response: requests.Response, **kwargs):
-        super().__init__(*args, **kwargs)
-
-        # Get time limits from headers with RateLimitedEndpoint
-        temp_rate_limit = RateLimitedEndpoint()
-        temp_rate_limit.update_from_headers(response.headers)
-
-        self.requests_limit = temp_rate_limit.requests_limit
-        self.reset_time = temp_rate_limit.reset_time
-        self.remaining_requests = temp_rate_limit.remaining_requests
-        self.cooldown_time = temp_rate_limit.cooldown_time
-
-        # Store the expected wait and the original response which trigerred this exception
-        self.expected_wait_time = temp_rate_limit.get_wait_time()
-        self.response = response
-
-    def __str__(self):
-        s = super().__str__()
-        s += f"\nresponse={self.response.content}"
-        if self.expected_wait_time != 0:
-            s += f"\nexpected_wait_time={self.expected_wait_time}"
-
-        return s
-=======
-    def wait(self, endpoint: str, show_progress: bool = False):
         self.rate_limits.setdefault(endpoint, RateLimitedEndpoint(endpoint))
         limiter = self.rate_limits[endpoint]
-        limiter.wait(show_progress=show_progress)
->>>>>>> 09d24dfa
+        await limiter.wait(show_progress=show_progress)