--- conflicted
+++ resolved
@@ -2,12 +2,7 @@
 import logging
 import sys
 from collections import defaultdict
-<<<<<<< HEAD
-
-from requests import Response
-=======
 import requests
->>>>>>> 5a19faad
 from requests.models import CaseInsensitiveDict
 
 logger = logging.getLogger('pydispix')
