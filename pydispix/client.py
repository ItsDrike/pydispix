import logging
from collections import namedtuple
<<<<<<< HEAD
from typing import Optional, Union

import requests

from pydispix.canvas import Canvas, Pixel
from pydispix.color import Color, parse_color
from pydispix.ratelimits import RateLimitBreached, RateLimiter
from pydispix.utils import synchronize, get_token_from_env
=======
from typing import Callable, Union, Optional

from pydispix.ratelimits import RateLimiter
from pydispix.canvas import Canvas, Pixel
from pydispix.color import Color, parse_color
from pydispix.errors import RateLimitBreached, InvalidToken, handle_invalid_body
from pydispix.utils import resolve_url_endpoint
>>>>>>> 09d24dfa

logger = logging.getLogger("pydispix")
Dimensions = namedtuple("Dimensions", ("width", "height"))


class Client:
    """HTTP client to the pixel API."""
    def __init__(self, token: Optional[str] = None, base_url: str = "https://pixels.pythondiscord.com/"):
        if token is None:
<<<<<<< HEAD
            token = get_token_from_env()
=======
            try:
                token = os.environ["TOKEN"]
            except KeyError:
                raise RuntimeError("Unable to load token, 'TOKEN' environmental variable not found.")
>>>>>>> 09d24dfa

        if not base_url.endswith("/"):
            base_url = base_url + "/"

        self.token = token
        self.base_url = base_url
        self.headers = {
            "Authorization": "Bearer " + token,
            "User-Agent": "ItsDrike pydispix",
        }
        self.rate_limiter = RateLimiter()

    def make_raw_request(
        self, method: str, url: str, *,
        data: Optional[dict] = None,
        params: Optional[dict] = None,
        update_rate_limits: bool = True,
    ) -> requests.Response:
        """
        This method is here purely to make an HTTP request and update the rate limiter.
        Even though this will update the rate limtis, it will not wait for them.
        """
        logger.debug(f"Request: {method} on {url} {data=} {params=}.")
        response = requests.request(
            method, url,
            json=data,
            params=params,
            headers=self.headers
        )

        if update_rate_limits:
            self.rate_limiter.update_from_headers(url, response.headers)

        if response.status_code == 429:
            logger.debug(f"Request failed (rate limitation): {method} on {url} {data=} {params=}")
            raise RateLimitBreached(
                "Request didn't succeed because it was made during a rate-limit phase.",
                response=response
            )
        if response.status_code == 401:
            logger.error("Request failed with 401 (Forbidden) code. This means your API token is most likely invalid.")
            raise InvalidToken("Received 401 - FORBIDDEN: Is your API token correct?", response=response)

        if response.status_code == 422:
            exc = handle_invalid_body(response)
            if exc is not None:
                raise exc

        if response.status_code != 200:
            raise requests.HTTPError(f"Received code {response.status_code}", response=response)

        return response

<<<<<<< HEAD
    async def async_make_request(
        self,
        method: str,
        endpoint_url: str,
        *,
=======
    def make_request(
        self, method: str, url: str, *,
>>>>>>> 09d24dfa
        data: Optional[dict] = None,
        params: Optional[dict] = None,
        ratelimit_after: bool = False,
        task_after: Optional[Callable] = None,
        head_ratelimit_update: bool = False,
        repeat_on_ratelimit: bool = False,
        show_progress: bool = False,
    ) -> requests.Response:
        """
        This method handles making a request on a rate-limited endpoint.

        `ratelimit_after`: Wait for rate limits after making the request, this is handy
        for some requests, which should be ran as soon as possible, and wait out the rate
        limit after it was made.

        `task_after`: This is a function that will run after the request was made. This is
        useful when reporting that some task was fullfilled to external API (like to a church)
        where we can't afford to wait out the rate limit first. This is usually combined with
        ratelimit_after`, since there's no point in using it if we wait out the rate limit first.
        The result of this task will be stored in the response under `task_result` variable.
        In case any exception would occur in this task, it will be handled and stored in
        in the response under `task_exception` variable.

        `head_ratelimit_update`: Some APIs allow sending HEAD type requests, which don't actually
        trigger interfere with the API, and are here purely to obtain the rate limits, so that we
        can wait it out before we make an actual request. This can only be used when `ratelimit_after`
        isn't being used, since if it is, we'll obtain rate-limits from the original made request,
        instead of the HEAD.

        `repeat_on_ratelimit`: This can be used to repeat this request if request gives us
        `RateLimitBreached` exception. This will re-run the whole function again one more time, but
        if the second request fails too, `RateLimitBreached` will be raised anyway. (To avoid infinite
        loops). This option can't be used with `ratelimit_after` since if we breached rate limit, we
        have to wait it out, and we can't wait it out after the request we made has failed.
        """
<<<<<<< HEAD
        while True:
            if not ratelimit_after:
                await self.rate_limiter.wait(endpoint_url, show_progress=show_progress)
=======
        if repeat_on_ratelimit and ratelimit_after:
            raise ValueError(
                "Can't combine `ratelimit_after` with `repeat_on_ratelimit` (If we breached rate-limit, "
                "we have to wait it out, and that's impossible to do after a failed request)"
            )
>>>>>>> 09d24dfa

        if not ratelimit_after:
            if head_ratelimit_update:
                self.make_raw_request("HEAD", url, update_rate_limits=True)
            self.rate_limiter.wait(url, show_progress=show_progress)

<<<<<<< HEAD
                # Wait for the rate limit if we're limiting afterwards
                if ratelimit_after:
                    await self.rate_limiter.wait(endpoint_url, show_progress=show_progress)
=======
        try:
            response = self.make_raw_request(
                method, url,
                data=data, params=params,
                update_rate_limits=True
            )
        except RateLimitBreached as exc:
            if repeat_on_ratelimit:
                logger.warning(f"Hit rate limit, repeating request ({exc.response.content})")
                # There's no point in using `head_ratelimit_update` here, since the failed
                # request has already updated the rate limits.
                return self.make_request(
                    method, url,
                    data=data, params=params,
                    ratelimit_after=False,
                    task_after=task_after, head_ratelimit_update=False,
                    repeat_on_ratelimit=False, show_progress=show_progress
                )
            raise exc

        if task_after:
            try:
                result = task_after()
            except Exception as exc:
                response.task_exception = exc
            else:
                response.task_result = result
>>>>>>> 09d24dfa

        if ratelimit_after:
            self.rate_limiter.wait(url, show_progress=show_progress)

<<<<<<< HEAD
            if ratelimit_after:
                await self.rate_limiter.wait(endpoint_url, show_progress=show_progress)
=======
        return response
>>>>>>> 09d24dfa

    def resolve_endpoint(self, endpoint: str) -> str:
        """Resolve given `endpoint` to use the base_url"""
        return resolve_url_endpoint(self.base_url, endpoint)

    async def async_get_dimensions(self) -> Dimensions:
        """Make a request to obtain the canvas dimensions"""
<<<<<<< HEAD
        data = await self.async_make_request("GET", "get_size")
=======
        url = self.resolve_endpoint("get_size")
        data = self.make_request("GET", url).json()
>>>>>>> 09d24dfa
        return Dimensions(width=data["width"], height=data["height"])

    async def async_get_canvas(self, show_progress: bool = False) -> Canvas:
        """Fetch the whole canvas and return it in a `Canvas` object."""
<<<<<<< HEAD
        data = await self.async_make_request("GET", "get_pixels", parse_json=False, show_progress=show_progress)
        size = await self.get_dimensions()
=======
        url = self.resolve_endpoint("get_pixels")
        data = self.make_request("GET", url, show_progress=show_progress).content
        size = self.get_dimensions()
>>>>>>> 09d24dfa
        return Canvas(size, data)

    async def async_get_pixel(self, x: int, y: int, show_progress: bool = False) -> Pixel:
        """Fetch rgb data about a specific pixel"""
<<<<<<< HEAD
        data = await self.async_make_request("GET", "get_pixel", params={"x": x, "y": y}, show_progress=show_progress)
=======
        url = self.resolve_endpoint("get_pixel")
        data = self.make_request("GET", url, params={"x": x, "y": y}, show_progress=show_progress).json()
>>>>>>> 09d24dfa
        hex_color = data["rgb"]
        return Pixel.from_hex(hex_color)

    async def async_put_pixel(
        self,
        x: int, y: int,
        color: Union[int, str, tuple[int, int, int], Color],
        show_progress: bool = False,
    ) -> str:
<<<<<<< HEAD
        """Draw a pixel and return a message."""
        # Wait for ratelimits *after* making request, not before. This makes
        # sense because we don't know how the canvas may have changed by the
        # time we have finished waiting, whereas for GET endpoints, we want to
        # return the information as soon as it is given.
        data = await self.async_make_request(
            'POST', 'set_pixel',
=======
        """
        Draw a pixel and return a message.

        If you are reporting to some church, you may want to set
        `task_after` to the completion request for your church.
        This way, the task will be executed instantly, before
        waiting for the rate limitation
        """
        url = self.resolve_endpoint("set_pixel")
        data = self.make_request(
            "POST", url,
>>>>>>> 09d24dfa
            data={
                "x": x,
                "y": y,
                "rgb": parse_color(color)
            },
            head_ratelimit_update=True,
            show_progress=show_progress,
        )

<<<<<<< HEAD
        logger.info('Success: {message}'.format(**data))
        return data['message']

    make_request = synchronize(async_make_request)
    get_dimensions = synchronize(async_get_dimensions)
    get_canvas = synchronize(async_get_canvas)
    get_pixel = synchronize(async_get_pixel)
    put_pixel = synchronize(async_put_pixel)
=======
        msg = data.json()["message"]
        logger.info(f"Success: {msg}")
        return msg
>>>>>>> 09d24dfa
<|MERGE_RESOLUTION|>--- conflicted
+++ resolved
@@ -1,23 +1,15 @@
 import logging
+import os
 from collections import namedtuple
-<<<<<<< HEAD
-from typing import Optional, Union
+from typing import Callable, Optional, Union
 
 import requests
 
 from pydispix.canvas import Canvas, Pixel
 from pydispix.color import Color, parse_color
-from pydispix.ratelimits import RateLimitBreached, RateLimiter
-from pydispix.utils import synchronize, get_token_from_env
-=======
-from typing import Callable, Union, Optional
-
+from pydispix.errors import InvalidToken, RateLimitBreached, handle_invalid_body
 from pydispix.ratelimits import RateLimiter
-from pydispix.canvas import Canvas, Pixel
-from pydispix.color import Color, parse_color
-from pydispix.errors import RateLimitBreached, InvalidToken, handle_invalid_body
-from pydispix.utils import resolve_url_endpoint
->>>>>>> 09d24dfa
+from pydispix.utils import resolve_url_endpoint, synchronize
 
 logger = logging.getLogger("pydispix")
 Dimensions = namedtuple("Dimensions", ("width", "height"))
@@ -27,14 +19,10 @@
     """HTTP client to the pixel API."""
     def __init__(self, token: Optional[str] = None, base_url: str = "https://pixels.pythondiscord.com/"):
         if token is None:
-<<<<<<< HEAD
-            token = get_token_from_env()
-=======
             try:
                 token = os.environ["TOKEN"]
             except KeyError:
                 raise RuntimeError("Unable to load token, 'TOKEN' environmental variable not found.")
->>>>>>> 09d24dfa
 
         if not base_url.endswith("/"):
             base_url = base_url + "/"
@@ -88,16 +76,8 @@
 
         return response
 
-<<<<<<< HEAD
     async def async_make_request(
-        self,
-        method: str,
-        endpoint_url: str,
-        *,
-=======
-    def make_request(
         self, method: str, url: str, *,
->>>>>>> 09d24dfa
         data: Optional[dict] = None,
         params: Optional[dict] = None,
         ratelimit_after: bool = False,
@@ -133,28 +113,17 @@
         loops). This option can't be used with `ratelimit_after` since if we breached rate limit, we
         have to wait it out, and we can't wait it out after the request we made has failed.
         """
-<<<<<<< HEAD
-        while True:
-            if not ratelimit_after:
-                await self.rate_limiter.wait(endpoint_url, show_progress=show_progress)
-=======
         if repeat_on_ratelimit and ratelimit_after:
             raise ValueError(
                 "Can't combine `ratelimit_after` with `repeat_on_ratelimit` (If we breached rate-limit, "
                 "we have to wait it out, and that's impossible to do after a failed request)"
             )
->>>>>>> 09d24dfa
 
         if not ratelimit_after:
             if head_ratelimit_update:
                 self.make_raw_request("HEAD", url, update_rate_limits=True)
-            self.rate_limiter.wait(url, show_progress=show_progress)
-
-<<<<<<< HEAD
-                # Wait for the rate limit if we're limiting afterwards
-                if ratelimit_after:
-                    await self.rate_limiter.wait(endpoint_url, show_progress=show_progress)
-=======
+            await self.rate_limiter.wait(url, show_progress=show_progress)
+
         try:
             response = self.make_raw_request(
                 method, url,
@@ -166,7 +135,7 @@
                 logger.warning(f"Hit rate limit, repeating request ({exc.response.content})")
                 # There's no point in using `head_ratelimit_update` here, since the failed
                 # request has already updated the rate limits.
-                return self.make_request(
+                return await self.make_request(
                     method, url,
                     data=data, params=params,
                     ratelimit_after=False,
@@ -182,17 +151,11 @@
                 response.task_exception = exc
             else:
                 response.task_result = result
->>>>>>> 09d24dfa
 
         if ratelimit_after:
-            self.rate_limiter.wait(url, show_progress=show_progress)
-
-<<<<<<< HEAD
-            if ratelimit_after:
-                await self.rate_limiter.wait(endpoint_url, show_progress=show_progress)
-=======
+            await self.rate_limiter.wait(url, show_progress=show_progress)
+
         return response
->>>>>>> 09d24dfa
 
     def resolve_endpoint(self, endpoint: str) -> str:
         """Resolve given `endpoint` to use the base_url"""
@@ -200,34 +163,21 @@
 
     async def async_get_dimensions(self) -> Dimensions:
         """Make a request to obtain the canvas dimensions"""
-<<<<<<< HEAD
-        data = await self.async_make_request("GET", "get_size")
-=======
         url = self.resolve_endpoint("get_size")
-        data = self.make_request("GET", url).json()
->>>>>>> 09d24dfa
+        data = await self.async_make_request("GET", url).json()
         return Dimensions(width=data["width"], height=data["height"])
 
     async def async_get_canvas(self, show_progress: bool = False) -> Canvas:
         """Fetch the whole canvas and return it in a `Canvas` object."""
-<<<<<<< HEAD
-        data = await self.async_make_request("GET", "get_pixels", parse_json=False, show_progress=show_progress)
-        size = await self.get_dimensions()
-=======
         url = self.resolve_endpoint("get_pixels")
-        data = self.make_request("GET", url, show_progress=show_progress).content
+        data = await self.async_make_request("GET", url, show_progress=show_progress).content
         size = self.get_dimensions()
->>>>>>> 09d24dfa
         return Canvas(size, data)
 
     async def async_get_pixel(self, x: int, y: int, show_progress: bool = False) -> Pixel:
         """Fetch rgb data about a specific pixel"""
-<<<<<<< HEAD
-        data = await self.async_make_request("GET", "get_pixel", params={"x": x, "y": y}, show_progress=show_progress)
-=======
         url = self.resolve_endpoint("get_pixel")
-        data = self.make_request("GET", url, params={"x": x, "y": y}, show_progress=show_progress).json()
->>>>>>> 09d24dfa
+        data = await self.async_make_request("GET", url, params={"x": x, "y": y}, show_progress=show_progress).json()
         hex_color = data["rgb"]
         return Pixel.from_hex(hex_color)
 
@@ -237,15 +187,6 @@
         color: Union[int, str, tuple[int, int, int], Color],
         show_progress: bool = False,
     ) -> str:
-<<<<<<< HEAD
-        """Draw a pixel and return a message."""
-        # Wait for ratelimits *after* making request, not before. This makes
-        # sense because we don't know how the canvas may have changed by the
-        # time we have finished waiting, whereas for GET endpoints, we want to
-        # return the information as soon as it is given.
-        data = await self.async_make_request(
-            'POST', 'set_pixel',
-=======
         """
         Draw a pixel and return a message.
 
@@ -255,9 +196,8 @@
         waiting for the rate limitation
         """
         url = self.resolve_endpoint("set_pixel")
-        data = self.make_request(
+        data = await self.async_make_request(
             "POST", url,
->>>>>>> 09d24dfa
             data={
                 "x": x,
                 "y": y,
@@ -267,17 +207,12 @@
             show_progress=show_progress,
         )
 
-<<<<<<< HEAD
-        logger.info('Success: {message}'.format(**data))
-        return data['message']
+        msg = data.json()["message"]
+        logger.info(f"Success: {msg}")
+        return msg
 
     make_request = synchronize(async_make_request)
     get_dimensions = synchronize(async_get_dimensions)
     get_canvas = synchronize(async_get_canvas)
     get_pixel = synchronize(async_get_pixel)
-    put_pixel = synchronize(async_put_pixel)
-=======
-        msg = data.json()["message"]
-        logger.info(f"Success: {msg}")
-        return msg
->>>>>>> 09d24dfa
+    put_pixel = synchronize(async_put_pixel)